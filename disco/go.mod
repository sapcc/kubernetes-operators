--- conflicted
+++ resolved
@@ -54,15 +54,9 @@
 	go.uber.org/zap v1.19.1 // indirect
 	golang.org/x/net v0.7.0 // indirect
 	golang.org/x/oauth2 v0.0.0-20210819190943-2bc19b11175f // indirect
-<<<<<<< HEAD
-	golang.org/x/sys v0.1.0 // indirect
-	golang.org/x/term v0.0.0-20210615171337-6886f2dfbf5b // indirect
-	golang.org/x/text v0.3.7 // indirect
-=======
 	golang.org/x/sys v0.5.0 // indirect
 	golang.org/x/term v0.5.0 // indirect
 	golang.org/x/text v0.7.0 // indirect
->>>>>>> 4583aa25
 	golang.org/x/time v0.0.0-20210723032227-1f47c861a9ac // indirect
 	gomodules.xyz/jsonpatch/v2 v2.2.0 // indirect
 	google.golang.org/appengine v1.6.7 // indirect
